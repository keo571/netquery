--- conflicted
+++ resolved
@@ -2,7 +2,6 @@
 
 An AI-powered assistant that converts natural language queries into SQL. Optimized for network infrastructure monitoring with automatic chart generation and comprehensive safety validation.
 
-<<<<<<< HEAD
 ## Architecture Overview
 
 ```mermaid
@@ -28,7 +27,6 @@
     style I fill:#FF8A65,color:#000
     style E fill:#FFB74D,color:#000
     style CACHE fill:#E1BEE7,color:#000
-=======
 ## Quick Start
 
 ### Prerequisites
@@ -56,11 +54,9 @@
 ```bash
 ./profile.sh prod          # Copies .env.prod → .env (edit DATABASE_URL first)
 ./profile.sh prod init     # Seeds PostgreSQL using setup/create_data_postgres.py
->>>>>>> 6e0c40e4
 ```
 Ensure your PostgreSQL instance is running and that `.env` points to it. The init command also writes `schema_files/prod_schema.json` and refreshes embeddings.
 
-<<<<<<< HEAD
 ## Quick Start
 
 ### Prerequisites
@@ -91,8 +87,6 @@
 ```
 Ensure your PostgreSQL instance is running and that `.env` points to it. The init command also writes `schema_files/prod_schema.json` and refreshes embeddings.
 
-=======
->>>>>>> 6e0c40e4
 ### Run the API server
 ```bash
 python -m uvicorn src.api.server:app --reload --port 8000
